status: accepted
versions:
- version_id: '6346524'
  doi: 10.5281/zenodo.6346524
  created: '2022-03-11 11:08:55.780841'
  status: accepted
  name: 3D UNet Lateral Root Primordia Cells
  version_name: revision 1
  rdf_source: https://zenodo.org/api/files/6955b0c0-b211-42a1-8251-0e3d82f612d5/rdf.yaml
  maintainers:
  - github_user: wolny
- version_id: '6334778'
  doi: 10.5281/zenodo.6334778
  created: '2022-03-07 14:04:51.169223'
  status: accepted
  name: 3D UNet Lateral Root Primordia Cells
  version_name: revision 1
  rdf_source: https://zenodo.org/api/files/0b97165c-21d6-46c2-ae7a-474da1619b7b/rdf.yaml
id: 10.5281/zenodo.6334777
doi: 10.5281/zenodo.6334777
type: model
owners:
- 66700
<<<<<<< HEAD
nickname: persistent-rabbit
nickname_icon: '🐇'
=======
nickname: thoughtful-turtle
nickname_icon: 🐢
>>>>>>> c7892920
<|MERGE_RESOLUTION|>--- conflicted
+++ resolved
@@ -21,10 +21,5 @@
 type: model
 owners:
 - 66700
-<<<<<<< HEAD
-nickname: persistent-rabbit
-nickname_icon: '🐇'
-=======
 nickname: thoughtful-turtle
-nickname_icon: 🐢
->>>>>>> c7892920
+nickname_icon: 🐢